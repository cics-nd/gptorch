--- conflicted
+++ resolved
@@ -58,11 +58,7 @@
         dim_output = self.Y.size(1)
 
         L = cholesky(self._compute_kyy())
-<<<<<<< HEAD
         alpha = trtrs(self.Y - self.mean_function(self.X), L)
-=======
-        alpha = trtrs(self.Y, L)
->>>>>>> 951d88b0
         const = TensorType([-0.5 * dim_output * num_input * np.log(2 * np.pi)])
         loss = 0.5 * alpha.pow(2).sum() + dim_output * lt_log_determinant(L) \
             - const
@@ -96,16 +92,8 @@
 
         L = cholesky(self._compute_kyy())
         A = trtrs(k_ys, L)
-<<<<<<< HEAD
         V = trtrs(self.Y - self.mean_function(self.X), L)
         mean_f = A.t() @ V + self.mean_function(input_new)
-=======
-        V = trtrs(self.Y, L)
-        mean_f = A.t() @ V
-
-        if self.mean_function is not None:
-            mean_f += self.mean_function(input_new)
->>>>>>> 951d88b0
 
         var_f_1 = self.kernel.Kdiag(input_new) if diag else \
             self.kernel.K(input_new)  # Kss
