<<<<<<< HEAD
# File: __init__.py
# Author: Yinhao Zhu (yzhu10@nd.edu)

from .base import GPModel
=======

"""
Core Gaussian process models.

Models typically comprise of a GP-based (latent) function combined with some 
likelihood whose density can be evaluated at target (output) locations.

GPR implements (exact) Guassian process regression

sparse_gpr contains the variational free energy (VFE) model of Titsias (2009)
and the sparse variational GP (SVGP) model based on Hensman et al. (2015).
The latter is special in that it is tractably compatible with non-conjugate 
likelihoods, making it usable for non-regression tasks (e.g. classification).
"""

from __future__ import absolute_import
>>>>>>> ce5987ec
from .gpr import GPR
from .sparse_gpr import VFE, SVGP<|MERGE_RESOLUTION|>--- conflicted
+++ resolved
@@ -1,9 +1,7 @@
-<<<<<<< HEAD
 # File: __init__.py
 # Author: Yinhao Zhu (yzhu10@nd.edu)
 
 from .base import GPModel
-=======
 
 """
 Core Gaussian process models.
@@ -19,7 +17,5 @@
 likelihoods, making it usable for non-regression tasks (e.g. classification).
 """
 
-from __future__ import absolute_import
->>>>>>> ce5987ec
 from .gpr import GPR
 from .sparse_gpr import VFE, SVGP