--- conflicted
+++ resolved
@@ -14,11 +14,6 @@
 from time import time
 from warnings import warn
 
-<<<<<<< HEAD
-from .functions import SoftplusInv
-from .util import TensorType
-from .param import Param
-=======
 from .functions import cholesky
 from .param import Param
 from .util import torch_dtype
@@ -39,7 +34,6 @@
         return predict_func(obj, input_new, *args, **kwargs)
     
     return predict
->>>>>>> b72abe09
 
 
 def _addindent(s_, numSpaces):
