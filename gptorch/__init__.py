# File: __init__.py
<<<<<<< HEAD
# Author: Yinhao Zhu (yzhu10@nd.edu)

from . import model
from . import functions
from . import mean_functions
from . import kernels
from . import ekernels
from . import likelihoods
from . import densities
from . import util
=======
# File Created: Saturday, 9th February 2019 9:08:07 pm
# Author: Steven Atkinson (steven@atkinson.mn)

from . import (functions, model, kernels, ekernels, likelihoods, mean_functions,
               densities, util)
from . import param
from . import settings

>>>>>>> 951d88b0
from . import models<|MERGE_RESOLUTION|>--- conflicted
+++ resolved
@@ -1,23 +1,15 @@
 # File: __init__.py
-<<<<<<< HEAD
 # Author: Yinhao Zhu (yzhu10@nd.edu)
 
+from . import densities
 from . import model
 from . import functions
 from . import mean_functions
 from . import kernels
 from . import ekernels
 from . import likelihoods
-from . import densities
-from . import util
-=======
-# File Created: Saturday, 9th February 2019 9:08:07 pm
-# Author: Steven Atkinson (steven@atkinson.mn)
-
-from . import (functions, model, kernels, ekernels, likelihoods, mean_functions,
-               densities, util)
 from . import param
 from . import settings
+from . import util
 
->>>>>>> 951d88b0
 from . import models