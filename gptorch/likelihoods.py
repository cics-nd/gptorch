#
# Apr 17, 2017    Yinhao Zhu
#
# class for likelihoods: p(y | f)

import abc
from math import pi

from torch.nn import Parameter
import torch
from torch import distributions

from .model import Model, Param
from .settings import DefaultPositiveTransform
from .util import torch_dtype

<<<<<<< HEAD
torch.set_default_dtype(torch_dtype)
=======
from .util import TensorType

float_type = th.DoubleTensor
>>>>>>> ce5987ec


class Likelihood(Model):
    """
    Probabilities that conventionally factorize across data.
    Typically used as the "second stage" of a GP model that goes 
    x -(GP)-> f -(likelihood)-> y
    x = inputs
    f = latent outputs
    y = observed outputs

    We typically have two uses for these:
    1) Do the marginalization in p(y|x) = \int p(y|f) p(f|x) df 
        (e.g. predictions)
    2) Do the marginalization in logp(y) >= \int logp(y|f) p(f) df
        (e.g. variational inference)
    """

    def __init__(self):
        super(Likelihood, self).__init__()

    def predict_mean_variance(self, mean_f, var_f):
        """
        The likelihood of observations y given latent functions f is p(y | f)
        It computes the mean and variance of observations Y given latent
        functions F, which itself is Gaussian.

        p(y) = \int p(y | f) p(f) df

        Gauss-Hermite quadrature is used for numerical integration.

        :param mean_f: mean of latent functions
        :type mean_f: TensorType
        :param var_f: variance of the latent functions
        :type var_f: TensorType
        :return: (TensorType, TensorType) mean and variance of the observations
        """
        # TODO: Gauss-Hermite quadrature
        raise NotImplementedError

    def forward(self):
        return None

    @abc.abstractmethod
    def propagate_log(
        self, qf: torch.distributions.Distribution, targets: torch.Tensor
    ):
        """
        Evaluate the marginal log-likelihood at the targets:
        <log p(y|f)>_q(f)
        Used in variational inference.
        """
        raise NotImplementedError("Implement quadrature fallback")


class Gaussian(Likelihood):
    """
    (Spherical) Gaussian likelihood p(y|f)
    """

    def __init__(self, variance=1.0):
        super(Gaussian, self).__init__()
        self.variance = Param(
            torch.Tensor([variance]), transform=DefaultPositiveTransform()
        )

    def logp(self, F, Y):
        """
        Evaluate the log-density of targets at Y, given a Gaussian density 
        centered at F.

        :param F: Center of the density
        :type F: torch.autograd.Variable
        :param Y: Targets where we want to compute the log-pdf
        :type Y: torch.autograd.Variable
        """
        return distributions.Normal(F, torch.sqrt(self.variance.transform())).log_prob(
            Y
        )

    def predict_mean_variance(self, mean_f, var_f):
        """
        Integrate the input (a Gaussian with provided mean & variance) over the
        likelihood density

        :param mean_f: Mean of input Gaussian
        :type mean_f: torch.autograd.Variable
        :param var_f: Variance of input Gaussian
        :type var_f: torch.autograd.Variable

        :return: (torch.autograd.Variable, torch.autograd.Variable) mean & var
        """
        # TODO: consider mulit-output case
        # stupid syntax - expecting broadcasting in PyTorch
        return mean_f, var_f + self.variance.transform().expand_as(var_f)

    def predict_mean_covariance(self, mean_f, cov_f):
        return mean_f, cov_f + self.variance.transform().expand_as(cov_f).diag().diag()

    def propagate_log(self, qf, targets):
        if not isinstance(qf, torch.distributions.Normal) and not isinstance(
            qf, torch.distributions.MultivariateNormal
        ):
            raise TypeError("Expect Gaussian q(f)")

        mu, s = qf.loc, qf.variance
        n = targets.nelement()
        if not mu.nelement() == n:
            raise ValueError(
                "Targets (%i) and q(f) (%i) have mismatch in size" % (n, mu.nelement())
            )

        sigma_y = self.variance.transform()

        return -0.5 * (
            n * (torch.log(torch.Tensor([2.0 * pi])).to(sigma_y.device) 
            + torch.log(sigma_y))
            + (torch.sum((targets - mu) ** 2) + s.sum()) / sigma_y
        )<|MERGE_RESOLUTION|>--- conflicted
+++ resolved
@@ -1,7 +1,15 @@
-#
-# Apr 17, 2017    Yinhao Zhu
-#
-# class for likelihoods: p(y | f)
+
+"""
+Likelihood classes
+
+Objects that propagate either points of distributions through a transformation
+yielding a (likelihood) distribution to be evaluated at observed targets 
+(outputs) to guide Bayesian inference.
+
+We also desire to be able to compute expectations of log-densities marginalizing 
+over input distributions (i.e. "marginal log-likelihoods") as typically occur in
+variational inference.
+"""
 
 import abc
 from math import pi
@@ -14,13 +22,7 @@
 from .settings import DefaultPositiveTransform
 from .util import torch_dtype
 
-<<<<<<< HEAD
-torch.set_default_dtype(torch_dtype)
-=======
 from .util import TensorType
-
-float_type = th.DoubleTensor
->>>>>>> ce5987ec
 
 
 class Likelihood(Model):
@@ -84,7 +86,7 @@
     def __init__(self, variance=1.0):
         super(Gaussian, self).__init__()
         self.variance = Param(
-            torch.Tensor([variance]), transform=DefaultPositiveTransform()
+            TensorType([variance]), transform=DefaultPositiveTransform()
         )
 
     def logp(self, F, Y):
@@ -93,9 +95,9 @@
         centered at F.
 
         :param F: Center of the density
-        :type F: torch.autograd.Variable
+        :type F: TensorType
         :param Y: Targets where we want to compute the log-pdf
-        :type Y: torch.autograd.Variable
+        :type Y: TensorType
         """
         return distributions.Normal(F, torch.sqrt(self.variance.transform())).log_prob(
             Y
@@ -107,11 +109,11 @@
         likelihood density
 
         :param mean_f: Mean of input Gaussian
-        :type mean_f: torch.autograd.Variable
+        :type mean_f: TensorType
         :param var_f: Variance of input Gaussian
-        :type var_f: torch.autograd.Variable
+        :type var_f: TensorType
 
-        :return: (torch.autograd.Variable, torch.autograd.Variable) mean & var
+        :return: (TensorType, TensorType) mean & variance
         """
         # TODO: consider mulit-output case
         # stupid syntax - expecting broadcasting in PyTorch
@@ -136,7 +138,7 @@
         sigma_y = self.variance.transform()
 
         return -0.5 * (
-            n * (torch.log(torch.Tensor([2.0 * pi])).to(sigma_y.device) 
+            n * (torch.log(TensorType([2.0 * pi])).to(sigma_y.device) 
             + torch.log(sigma_y))
             + (torch.sum((targets - mu) ** 2) + s.sum()) / sigma_y
         )