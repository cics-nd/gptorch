# File: test_model.py
# File Created: Saturday, 23rd February 2019 8:30:36 pm
# Author: Steven Atkinson (steven@atkinson.mn)

"""
Tests for model.py
"""

import os, sys
sys.path.append(os.path.join(os.path.dirname(__file__), ".."))
import numpy as np
import torch as th

<<<<<<< HEAD
from gptorch.model import Param, Model


class TestParam(object):
    """
    Tests for the Param class
    """
    def test_init(self):
        # Test various permitted inits:
        Param(th.DoubleTensor([1.0]))
        Param(th.DoubleTensor([1.0]), requires_grad=False)
        Param(th.DoubleTensor([1.0]), requires_transform=False)
        Param(th.DoubleTensor([1.0]), requires_grad=False, 
            requires_transform=False)

    def test_access(self):
        """
        Test accessing the value.
        """
        p = Param(th.DoubleTensor([1.0]))
        assert isinstance(p.data, th.DoubleTensor)
        assert isinstance(p.data.numpy(), np.ndarray)

    def test_transform(self):
        """
        Test that parameters requiring a transform return the correct value.

        Currently, we obtain the untransformed variable by default.  Perhaps we
        should switch this in the future.
        """
        p = Param(th.DoubleTensor([1.0]))
        assert p.data.numpy()[0] == 1.0
        pt = Param(th.DoubleTensor([1.0]), requires_transform=True)
        assert p.transform().data.numpy()[0] == 1.0
=======
from gptorch.model import Param, Model, GPModel
from gptorch.kernels import Rbf
from gptorch.models import GPR
>>>>>>> 951d88b0


class TestModel(object):
    """
    Tests for the Model class
    """
<<<<<<< HEAD
    pass
=======
    pass


class TestGPModel(object):
    """
    Tests for the GPModel class
    """
    def test_predict_f_samples(self):
        # TODO mock a GPModel?  Using GPR for the moment.
        n, dx, dy = 5, 3, 2
        x, y = np.random.randn(n, dx), np.random.randn(n, dy)
        kern = Rbf(dx, ARD=True)
        gp = GPR(y, x, kern)

        n_test = 5
        x_test = np.random.randn(n_test, dx)
        f_samples = gp.predict_f_samples(x_test)
        assert isinstance(f_samples, th.Tensor)
        assert f_samples.ndimension() == 3  # [sample x n_test x dy]
        assert f_samples.shape == (1, n_test, dy)

        n_samples = 3
        f_samples_2 = gp.predict_f_samples(x_test, n_samples=n_samples)
        assert isinstance(f_samples_2, th.Tensor)
        assert f_samples_2.ndimension() == 3  # [sample x n_test x dy]
        assert f_samples_2.shape == (n_samples, n_test, dy)

    def test_predict_y_samples(self):
        # TODO mock a GPModel?  Using GPR for the moment.
        n, dx, dy = 5, 3, 2
        x, y = np.random.randn(n, dx), np.random.randn(n, dy)
        kern = Rbf(dx, ARD=True)
        gp = GPR(y, x, kern)

        n_test = 5
        x_test = np.random.randn(n_test, dx)
        y_samples = gp.predict_y_samples(x_test)
        assert isinstance(y_samples, th.Tensor)
        assert y_samples.ndimension() == 3  # [sample x n_test x dy]
        assert y_samples.shape == (1, n_test, dy)

        n_samples = 3
        y_samples_2 = gp.predict_y_samples(x_test, n_samples=n_samples)
        assert isinstance(y_samples_2, th.Tensor)
        assert y_samples_2.ndimension() == 3  # [sample x n_test x dy]
        assert y_samples_2.shape == (n_samples, n_test, dy)
>>>>>>> 951d88b0
<|MERGE_RESOLUTION|>--- conflicted
+++ resolved
@@ -11,7 +11,6 @@
 import numpy as np
 import torch as th
 
-<<<<<<< HEAD
 from gptorch.model import Param, Model
 
 
@@ -46,64 +45,12 @@
         assert p.data.numpy()[0] == 1.0
         pt = Param(th.DoubleTensor([1.0]), requires_transform=True)
         assert p.transform().data.numpy()[0] == 1.0
-=======
-from gptorch.model import Param, Model, GPModel
-from gptorch.kernels import Rbf
-from gptorch.models import GPR
->>>>>>> 951d88b0
 
 
 class TestModel(object):
     """
     Tests for the Model class
     """
-<<<<<<< HEAD
-    pass
-=======
     pass
 
 
-class TestGPModel(object):
-    """
-    Tests for the GPModel class
-    """
-    def test_predict_f_samples(self):
-        # TODO mock a GPModel?  Using GPR for the moment.
-        n, dx, dy = 5, 3, 2
-        x, y = np.random.randn(n, dx), np.random.randn(n, dy)
-        kern = Rbf(dx, ARD=True)
-        gp = GPR(y, x, kern)
-
-        n_test = 5
-        x_test = np.random.randn(n_test, dx)
-        f_samples = gp.predict_f_samples(x_test)
-        assert isinstance(f_samples, th.Tensor)
-        assert f_samples.ndimension() == 3  # [sample x n_test x dy]
-        assert f_samples.shape == (1, n_test, dy)
-
-        n_samples = 3
-        f_samples_2 = gp.predict_f_samples(x_test, n_samples=n_samples)
-        assert isinstance(f_samples_2, th.Tensor)
-        assert f_samples_2.ndimension() == 3  # [sample x n_test x dy]
-        assert f_samples_2.shape == (n_samples, n_test, dy)
-
-    def test_predict_y_samples(self):
-        # TODO mock a GPModel?  Using GPR for the moment.
-        n, dx, dy = 5, 3, 2
-        x, y = np.random.randn(n, dx), np.random.randn(n, dy)
-        kern = Rbf(dx, ARD=True)
-        gp = GPR(y, x, kern)
-
-        n_test = 5
-        x_test = np.random.randn(n_test, dx)
-        y_samples = gp.predict_y_samples(x_test)
-        assert isinstance(y_samples, th.Tensor)
-        assert y_samples.ndimension() == 3  # [sample x n_test x dy]
-        assert y_samples.shape == (1, n_test, dy)
-
-        n_samples = 3
-        y_samples_2 = gp.predict_y_samples(x_test, n_samples=n_samples)
-        assert isinstance(y_samples_2, th.Tensor)
-        assert y_samples_2.ndimension() == 3  # [sample x n_test x dy]
-        assert y_samples_2.shape == (n_samples, n_test, dy)
->>>>>>> 951d88b0
