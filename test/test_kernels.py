# File: test_kernels.py
# File Created: Sunday, 11th November 2018 1:31:17 pm
# Author: Steven Atkinson (steven@atkinson.mn)
#
# Tests:
# K(x)
# K(x, x2)
# Transpose
# Shift (Stationary only)

import os

import pytest
import numpy as np

from gptorch import kernels
from gptorch.util import TensorType

data_dir = os.path.join(os.path.dirname(__file__), "data", "kernels")


class Kern(object):
<<<<<<< HEAD
    def setUp(self, kernel_type):
        self.kernel_type = kernel_type
        self.x1 = as_variable(np.load(os.path.join(data_dir, "x1.npy")))
        self.x2 = as_variable(np.load(os.path.join(data_dir, "x2.npy")))
        self.n1, self.d1 = self.x1.data.numpy().shape
        self.n2, self.d2 = self.x2.data.numpy().shape
        self.kern = self.kernel_type(self.d1)
        self.kern_str = self.kern.__class__.__name__
        self.kx_expected = np.load(
            os.path.join(data_dir, "{}_kx.npy".format(self.kern_str))
        )
        self.kx2_expected = np.load(
            os.path.join(data_dir, "{}_kx2.npy".format(self.kern_str))
        )
        self.kdiag_expected = np.load(
            os.path.join(data_dir, "{}_kdiag.npy".format(self.kern_str))
        )
=======
    @classmethod
    def setup_class(cls, kernel_type):
        cls.kernel_type = kernel_type
        cls.x1 = TensorType(np.load(os.path.join(data_dir, "x1.npy")))
        cls.x2 = TensorType(np.load(os.path.join(data_dir, "x2.npy")))
        cls.n1, cls.d1 = cls.x1.data.numpy().shape
        cls.n2, cls.d2 = cls.x2.data.numpy().shape
        cls.kern = cls.kernel_type(cls.d1)
        cls.kern_str = cls.kern.__class__.__name__
        cls.kx_expected = np.load(os.path.join(data_dir, "{}_kx.npy".format(
            cls.kern_str)))
        cls.kx2_expected = np.load(os.path.join(data_dir, "{}_kx2.npy".format(
            cls.kern_str)))
        cls.kdiag_expected = np.load(os.path.join(data_dir, 
            "{}_kdiag.npy".format(cls.kern_str)))
>>>>>>> ef2aa33e

    def test_add(self):
        """
        Test kernel addition operator
        """
        k1 = self.kern + self.kern
        k2 = kernels.Sum(self.kern, self.kern)
        k1x = k1.K(self.x1)
        k2x = k2.K(self.x1)
        assert all([x1 == x2 for x1, x2 in zip(k1x.flatten(), k2x.flatten())])

    def test_mul(self):
        """
        Test kernel product operator
        """
        k1 = self.kern * self.kern
        k2 = kernels.Product(self.kern, self.kern)
        k1x = k1.K(self.x1)
        k2x = k2.K(self.x1)
        assert all([x1 == x2 for x1, x2 in zip(k1x.flatten(), k2x.flatten())])

    def test_K(self):
        """
        Inputs are expected to be torch.autograd.Variables of 
        torch.DoubleTensors

        Output is expected to be a torch.autograd.Variable
        """
        kx_actual = self.kern.K(self.x1).data.numpy()
        kx2_actual = self.kern.K(self.x1, self.x2).data.numpy()
        kx2t_actual = self.kern.K(self.x2, self.x1).data.numpy()
        assert np.allclose(self.kx_expected, kx_actual)
        assert np.allclose(self.kx2_expected, kx2_actual)

        # Test symmetric K()
        assert np.allclose(kx_actual.T, kx_actual)

        # Test transpose of cross-kernel:
        assert np.allclose(self.kx2_expected, kx2t_actual.T)

    def test_Kdiag(self):
        kdiag_actual = self.kern.Kdiag(self.x1).data.numpy()
        assert np.allclose(self.kdiag_expected, kdiag_actual)


class Stationary(Kern):
    @classmethod
    def setup_class(cls, kernel_type):
        super(Stationary, cls).setup_class(kernel_type)
        x_shift = 0.34
        cls.x1_shift = cls.x1 + x_shift
        cls.x2_shift = cls.x1 + x_shift

    def test_K(self):
        super().test_K()
        kx_shift_actual = self.kern.K(self.x1_shift).data.numpy()
        assert np.allclose(self.kx_expected, kx_shift_actual)

    def test_Kdiag(self):
        super().test_Kdiag()
        kxdiag_shift_actual = self.kern.Kdiag(self.x1_shift).data.numpy()
        assert np.allclose(self.kdiag_expected, kxdiag_shift_actual)


class ARD(Stationary):
<<<<<<< HEAD
    def setUp(self, kernel_type):
        super().setUp(kernel_type)
        self.ard_length_scales = np.load(
            os.path.join(data_dir, "ard_length_scales.npy")
        )
        self.kern_ard = self.kernel_type(
            self.d1, ARD=True, length_scales=self.ard_length_scales
        )
        self.kx_ard_expected = np.load(
            os.path.join(data_dir, "{}_kx_ard.npy".format(self.kern_str))
        )
        self.kx2_ard_expected = np.load(
            os.path.join(data_dir, "{}_kx2_ard.npy".format(self.kern_str))
        )
        self.kdiag_ard_expected = np.load(
            os.path.join(data_dir, "{}_kdiag_ard.npy".format(self.kern_str))
        )
=======
    @classmethod
    def setup_class(cls, kernel_type):
        super(ARD, cls).setup_class(kernel_type)
        cls.ard_length_scales = np.load(os.path.join(data_dir, 
            "ard_length_scales.npy"))
        cls.kern_ard = cls.kernel_type(cls.d1, ARD=True, 
            length_scales=cls.ard_length_scales)
        cls.kx_ard_expected = np.load(os.path.join(data_dir, 
            "{}_kx_ard.npy".format(cls.kern_str)))
        cls.kx2_ard_expected = np.load(os.path.join(data_dir, 
            "{}_kx2_ard.npy".format(cls.kern_str)))
        cls.kdiag_ard_expected = np.load(os.path.join(data_dir,
            "{}_kdiag_ard.npy".format(cls.kern_str)))
>>>>>>> ef2aa33e

    def test_K(self):
        super().test_K()
        kx_ard_actual = self.kern_ard.K(self.x1).data.numpy()
        kx2_ard_actual = self.kern_ard.K(self.x1, self.x2).data.numpy()
        assert np.allclose(self.kx_ard_expected, kx_ard_actual)
        assert np.allclose(self.kx2_ard_expected, kx2_ard_actual)

    def test_Kdiag(self):
        super().test_Kdiag()
        kdiag_ard_actual = self.kern_ard.Kdiag(self.x1).data.numpy()
        assert np.allclose(self.kdiag_ard_expected, kdiag_ard_actual)


<<<<<<< HEAD
class TestWhite(Kern, TestCase):
    def setUp(self):
        super().setUp(kernels.White)


class TestConstant(Kern, TestCase):
    def setUp(self):
        super().setUp(kernels.Constant)
=======
class TestWhite(Kern):
    @classmethod
    def setup_class(cls):
        super(TestWhite, cls).setup_class(kernels.White)    


class TestConstant(Kern):
    @classmethod
    def setup_class(cls):
        super(TestConstant, cls).setup_class(kernels.Constant) 
>>>>>>> ef2aa33e


class TestBias(Kern):
    @classmethod
    def setup_class(cls):
        super(TestBias, cls).setup_class(kernels.Bias)


class TestExp(ARD):
    @classmethod
    def setup_class(cls):
        super(TestExp, cls).setup_class(kernels.Exp)


class TestMatern12(ARD):
    @classmethod
    def setup_class(cls):
        super(TestMatern12, cls).setup_class(kernels.Matern12)


class TestMatern32(ARD):
    @classmethod
    def setup_class(cls):
        super().setup_class(kernels.Matern32)


class TestMatern52(ARD):
    @classmethod
    def setup_class(cls):
        super().setup_class(kernels.Matern52)


class TestRbf(ARD):
    @classmethod
    def setup_class(cls):
        super().setup_class(kernels.Rbf)


<<<<<<< HEAD
class TestPeriodic(ARD, TestCase):
    def setUp(self):
        super().setUp(kernels.Periodic)


@pytest.mark.xfail(
    reason="Linear is different because we use .variance "
    + "instead of .length_scales (TODO)"
)
class TestLinear(ARD, TestCase):
    def setUp(self):
        super().setUp(kernels.Linear)
=======
# @pytest.mark.xfail(reason="Linear is different because we use .variance " + 
    # "instead of .length_scales (TODO)")
class TestLinear(Kern):
    @classmethod
    def setup_class(cls):
        super().setup_class(kernels.Linear)
>>>>>>> ef2aa33e
<|MERGE_RESOLUTION|>--- conflicted
+++ resolved
@@ -20,25 +20,6 @@
 
 
 class Kern(object):
-<<<<<<< HEAD
-    def setUp(self, kernel_type):
-        self.kernel_type = kernel_type
-        self.x1 = as_variable(np.load(os.path.join(data_dir, "x1.npy")))
-        self.x2 = as_variable(np.load(os.path.join(data_dir, "x2.npy")))
-        self.n1, self.d1 = self.x1.data.numpy().shape
-        self.n2, self.d2 = self.x2.data.numpy().shape
-        self.kern = self.kernel_type(self.d1)
-        self.kern_str = self.kern.__class__.__name__
-        self.kx_expected = np.load(
-            os.path.join(data_dir, "{}_kx.npy".format(self.kern_str))
-        )
-        self.kx2_expected = np.load(
-            os.path.join(data_dir, "{}_kx2.npy".format(self.kern_str))
-        )
-        self.kdiag_expected = np.load(
-            os.path.join(data_dir, "{}_kdiag.npy".format(self.kern_str))
-        )
-=======
     @classmethod
     def setup_class(cls, kernel_type):
         cls.kernel_type = kernel_type
@@ -54,7 +35,6 @@
             cls.kern_str)))
         cls.kdiag_expected = np.load(os.path.join(data_dir, 
             "{}_kdiag.npy".format(cls.kern_str)))
->>>>>>> ef2aa33e
 
     def test_add(self):
         """
@@ -120,25 +100,6 @@
 
 
 class ARD(Stationary):
-<<<<<<< HEAD
-    def setUp(self, kernel_type):
-        super().setUp(kernel_type)
-        self.ard_length_scales = np.load(
-            os.path.join(data_dir, "ard_length_scales.npy")
-        )
-        self.kern_ard = self.kernel_type(
-            self.d1, ARD=True, length_scales=self.ard_length_scales
-        )
-        self.kx_ard_expected = np.load(
-            os.path.join(data_dir, "{}_kx_ard.npy".format(self.kern_str))
-        )
-        self.kx2_ard_expected = np.load(
-            os.path.join(data_dir, "{}_kx2_ard.npy".format(self.kern_str))
-        )
-        self.kdiag_ard_expected = np.load(
-            os.path.join(data_dir, "{}_kdiag_ard.npy".format(self.kern_str))
-        )
-=======
     @classmethod
     def setup_class(cls, kernel_type):
         super(ARD, cls).setup_class(kernel_type)
@@ -152,7 +113,6 @@
             "{}_kx2_ard.npy".format(cls.kern_str)))
         cls.kdiag_ard_expected = np.load(os.path.join(data_dir,
             "{}_kdiag_ard.npy".format(cls.kern_str)))
->>>>>>> ef2aa33e
 
     def test_K(self):
         super().test_K()
@@ -167,16 +127,6 @@
         assert np.allclose(self.kdiag_ard_expected, kdiag_ard_actual)
 
 
-<<<<<<< HEAD
-class TestWhite(Kern, TestCase):
-    def setUp(self):
-        super().setUp(kernels.White)
-
-
-class TestConstant(Kern, TestCase):
-    def setUp(self):
-        super().setUp(kernels.Constant)
-=======
 class TestWhite(Kern):
     @classmethod
     def setup_class(cls):
@@ -187,7 +137,6 @@
     @classmethod
     def setup_class(cls):
         super(TestConstant, cls).setup_class(kernels.Constant) 
->>>>>>> ef2aa33e
 
 
 class TestBias(Kern):
@@ -226,24 +175,13 @@
         super().setup_class(kernels.Rbf)
 
 
-<<<<<<< HEAD
 class TestPeriodic(ARD, TestCase):
-    def setUp(self):
-        super().setUp(kernels.Periodic)
+    @classmethod
+    def setup_class(cls):
+        super().setup_class(kernels.Periodic)
 
 
-@pytest.mark.xfail(
-    reason="Linear is different because we use .variance "
-    + "instead of .length_scales (TODO)"
-)
-class TestLinear(ARD, TestCase):
-    def setUp(self):
-        super().setUp(kernels.Linear)
-=======
-# @pytest.mark.xfail(reason="Linear is different because we use .variance " + 
-    # "instead of .length_scales (TODO)")
 class TestLinear(Kern):
     @classmethod
     def setup_class(cls):
-        super().setup_class(kernels.Linear)
->>>>>>> ef2aa33e
+        super().setup_class(kernels.Linear)